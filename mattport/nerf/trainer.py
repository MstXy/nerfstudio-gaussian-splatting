"""
Code to train model.
"""
<<<<<<< HEAD
from omegaconf import DictConfig
import torch.distributed as dist
from torch.nn.parallel import DistributedDataParallel as DDP

from mattport.nerf.dataset.build import build_dataset
from mattport.nerf.graph import Graph
=======
>>>>>>> 621a94e6
from mattport.nerf.optimizer import Optimizer


class Trainer:
    """Training class"""

    def __init__(self, local_rank: int, world_size: int, config: DictConfig):
        self.local_rank = local_rank
        self.world_size = world_size
        self.config = config
        self.train_dataset = None
        self.test_dataset = None
        self.graph = None
        self.optimizer = None

    def setup_dataset(self):
        """_summary_"""
        self.train_dataset = None
        self.test_dataset = None

    def setup_graph(self):
        """_summary_"""
        self.graph = Graph(self.config.network).to(f"cuda:{self.local_rank}")
        if self.world_size > 1:
            self.graph = DDP(self.graph, device_ids=[self.local_rank])
            dist.barrier(device_ids=[self.local_rank])

    def setup_optimizer(self):
        """_summary_"""
        self.optimizer = Optimizer(params=self.graph.parameters(), **self.config.optimizer)

    def load_checkpoint(self):
        """_summary_

        Raises:
            NotImplementedError: _description_
        """
        raise NotImplementedError

    def save_checkpoint(self):
        """_summary_

        Raises:
            NotImplementedError: _description_
        """
        raise NotImplementedError

    def train(self) -> None:
        """_summary_"""
        # is_main_thread = self.local_rank % self.world_size == 0
        raise NotImplementedError

    def train_epoch(self):
        """_summary_"""
        raise NotImplementedError

    def train_iteration(self):
        """_summary_"""
        # TODO(): save checkpoints, and do logging only on rank 0 device only
        # if gpu == 0:
        raise NotImplementedError<|MERGE_RESOLUTION|>--- conflicted
+++ resolved
@@ -1,15 +1,12 @@
 """
 Code to train model.
 """
-<<<<<<< HEAD
 from omegaconf import DictConfig
 import torch.distributed as dist
 from torch.nn.parallel import DistributedDataParallel as DDP
 
 from mattport.nerf.dataset.build import build_dataset
 from mattport.nerf.graph import Graph
-=======
->>>>>>> 621a94e6
 from mattport.nerf.optimizer import Optimizer
 
 
